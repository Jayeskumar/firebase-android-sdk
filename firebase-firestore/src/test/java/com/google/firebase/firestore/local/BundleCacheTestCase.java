// Copyright 2021 Google LLC
//
// Licensed under the Apache License, Version 2.0 (the "License");
// you may not use this file except in compliance with the License.
// You may obtain a copy of the License at
//
//      http://www.apache.org/licenses/LICENSE-2.0
//
// Unless required by applicable law or agreed to in writing, software
// distributed under the License is distributed on an "AS IS" BASIS,
// WITHOUT WARRANTIES OR CONDITIONS OF ANY KIND, either express or implied.
// See the License for the specific language governing permissions and
// limitations under the License.

package com.google.firebase.firestore.local;

import static com.google.firebase.firestore.testutil.TestUtil.path;
import static org.junit.Assert.assertEquals;
import static org.junit.Assert.assertNull;

import com.google.firebase.Timestamp;
import com.google.firebase.firestore.core.Query;
import com.google.firebase.firestore.core.Target;
import com.google.firebase.firestore.model.ResourcePath;
import com.google.firebase.firestore.model.SnapshotVersion;
import java.util.Collections;
import org.junit.After;
import org.junit.Before;
import org.junit.Rule;
import org.junit.Test;
import org.junit.rules.TestName;

/**
 * These are tests for any implementation of the BundleCache interface.
 *
 * <p>To test a specific implementation of BundleCache:
 *
 * <ol>
 *   <li>Subclass BundleCacheTestCase.
 *   <li>Override {@link #getPersistence}, creating a new implementation of Persistence.
 * </ol>
 */
public abstract class BundleCacheTestCase {
  @Rule public TestName name = new TestName();

  private Persistence persistence;
  private BundleCache bundleCache;

  @Before
  public void setUp() {
    persistence = getPersistence();
    bundleCache = persistence.getBundleCache();
  }

  @After
  public void tearDown() {
    persistence.shutdown();
  }

  abstract Persistence getPersistence();

  @Test
  public void testReturnsNullWhenBundleIdNotFound() {
    assertNull(bundleCache.getBundleMetadata("bundle-1"));
  }

  @Test
  public void testReturnsSavedBundle() {
<<<<<<< HEAD
    BundleMetadata expectedBundleMetadata =
        new BundleMetadata("bundle-1", 1, new SnapshotVersion(Timestamp.now()), 2, 3);
    bundleCache.saveBundleMetadata(expectedBundleMetadata);
    BundleMetadata actualBundleMetadata = bundleCache.getBundleMetadata("bundle-1");
=======
    Bundle expectedBundle = new Bundle("bundle-1", 1, new SnapshotVersion(Timestamp.now()));
    bundleCache.saveBundleMetadata(expectedBundle);
    Bundle actualBundle = bundleCache.getBundleMetadata("bundle-1");
>>>>>>> 2b166295

    assertEquals(expectedBundle, actualBundle);

    // Overwrite
<<<<<<< HEAD
    expectedBundleMetadata =
        new BundleMetadata("bundle-1", 2, new SnapshotVersion(Timestamp.now()), 2, 3);
    bundleCache.saveBundleMetadata(expectedBundleMetadata);
    actualBundleMetadata = bundleCache.getBundleMetadata("bundle-1");
=======
    expectedBundle = new Bundle("bundle-1", 2, new SnapshotVersion(Timestamp.now()));
    bundleCache.saveBundleMetadata(expectedBundle);
    actualBundle = bundleCache.getBundleMetadata("bundle-1");
>>>>>>> 2b166295

    assertEquals(expectedBundle, actualBundle);
  }

  @Test
  public void testReturnsNullWhenQueryNameIsNotFound() {
    assertNull(bundleCache.getNamedQuery("query-1"));
  }

  @Test
  public void testReturnsSavedCollectionQueries() {
    Target target =
        new Target(
            path("room"),
            /* collectionGroup= */ null,
            Collections.emptyList(),
            Collections.emptyList(),
            Target.NO_LIMIT,
            /* startAt= */ null,
            /* endAt= */ null);
    BundledQuery bundledQuery = new BundledQuery(target, Query.LimitType.LIMIT_TO_FIRST);
    NamedQuery expectedQuery =
        new NamedQuery("query-1", bundledQuery, new SnapshotVersion(Timestamp.now()));
    bundleCache.saveNamedQuery(expectedQuery);

    NamedQuery actualQuery = bundleCache.getNamedQuery("query-1");
    assertEquals(expectedQuery, actualQuery);
  }

  @Test
  public void testReturnsSavedLimitToFirstQueries() {
    Target target =
        new Target(
            path("room"),
            /* collectionGroup= */ null,
            Collections.emptyList(),
            Collections.emptyList(),
            /* limit= */ 1,
            /* startAt= */ null,
            /* endAt= */ null);
    BundledQuery bundledQuery = new BundledQuery(target, Query.LimitType.LIMIT_TO_FIRST);
    NamedQuery expectedQuery =
        new NamedQuery("query-1", bundledQuery, new SnapshotVersion(Timestamp.now()));
    bundleCache.saveNamedQuery(expectedQuery);

    NamedQuery actualQuery = bundleCache.getNamedQuery("query-1");
    assertEquals(expectedQuery, actualQuery);
  }

  @Test
  public void testReturnsSavedLimitToLastQueries() {
    Target target =
        new Target(
            path("room"),
            /* collectionGroup= */ null,
            Collections.emptyList(),
            Collections.emptyList(),
            /* limit= */ 1,
            /* startAt= */ null,
            /* endAt= */ null);
    BundledQuery bundledQuery = new BundledQuery(target, Query.LimitType.LIMIT_TO_LAST);
    NamedQuery expectedQuery =
        new NamedQuery("query-1", bundledQuery, new SnapshotVersion(Timestamp.now()));
    bundleCache.saveNamedQuery(expectedQuery);

    NamedQuery actualQuery = bundleCache.getNamedQuery("query-1");
    assertEquals(expectedQuery, actualQuery);
  }

  @Test
  public void testReturnsSavedCollectionGroupQueries() {
    Target target =
        new Target(
            ResourcePath.EMPTY,
            /* collectionGroup= */ "collectionGroup",
            Collections.emptyList(),
            Collections.emptyList(),
            /* limit= */ 1,
            /* startAt= */ null,
            /* endAt= */ null);
    BundledQuery bundledQuery = new BundledQuery(target, Query.LimitType.LIMIT_TO_FIRST);
    NamedQuery expectedQuery =
        new NamedQuery("query-1", bundledQuery, new SnapshotVersion(Timestamp.now()));
    bundleCache.saveNamedQuery(expectedQuery);

    NamedQuery actualQuery = bundleCache.getNamedQuery("query-1");
    assertEquals(expectedQuery, actualQuery);
  }
}<|MERGE_RESOLUTION|>--- conflicted
+++ resolved
@@ -66,30 +66,17 @@
 
   @Test
   public void testReturnsSavedBundle() {
-<<<<<<< HEAD
-    BundleMetadata expectedBundleMetadata =
-        new BundleMetadata("bundle-1", 1, new SnapshotVersion(Timestamp.now()), 2, 3);
-    bundleCache.saveBundleMetadata(expectedBundleMetadata);
-    BundleMetadata actualBundleMetadata = bundleCache.getBundleMetadata("bundle-1");
-=======
     Bundle expectedBundle = new Bundle("bundle-1", 1, new SnapshotVersion(Timestamp.now()));
     bundleCache.saveBundleMetadata(expectedBundle);
     Bundle actualBundle = bundleCache.getBundleMetadata("bundle-1");
->>>>>>> 2b166295
+
 
     assertEquals(expectedBundle, actualBundle);
 
     // Overwrite
-<<<<<<< HEAD
-    expectedBundleMetadata =
-        new BundleMetadata("bundle-1", 2, new SnapshotVersion(Timestamp.now()), 2, 3);
-    bundleCache.saveBundleMetadata(expectedBundleMetadata);
-    actualBundleMetadata = bundleCache.getBundleMetadata("bundle-1");
-=======
     expectedBundle = new Bundle("bundle-1", 2, new SnapshotVersion(Timestamp.now()));
     bundleCache.saveBundleMetadata(expectedBundle);
     actualBundle = bundleCache.getBundleMetadata("bundle-1");
->>>>>>> 2b166295
 
     assertEquals(expectedBundle, actualBundle);
   }

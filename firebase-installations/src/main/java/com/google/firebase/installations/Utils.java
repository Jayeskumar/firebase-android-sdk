--- conflicted
+++ resolved
@@ -19,6 +19,7 @@
 import androidx.annotation.Nullable;
 import com.google.firebase.installations.local.PersistedInstallationEntry;
 import com.google.firebase.installations.time.Clock;
+import com.google.firebase.installations.time.SystemClock;
 import java.util.concurrent.TimeUnit;
 import java.util.regex.Pattern;
 
@@ -31,24 +32,27 @@
   public static final long AUTH_TOKEN_EXPIRATION_BUFFER_IN_SECS = TimeUnit.HOURS.toSeconds(1);
   private static final String APP_ID_IDENTIFICATION_SUBSTRING = ":";
   private static final Pattern API_KEY_FORMAT = Pattern.compile("\\AA[\\w-]{38}\\z");
-<<<<<<< HEAD
   private static Utils utils;
+  private final Clock clock;
 
-  private Utils() {}
+  private Utils(Clock clock) {
+    this.clock = clock;
+  }
 
   public static Utils getInstance() {
     if (utils == null) {
-      utils = new Utils();
+      utils = new Utils(SystemClock.getInstance());
     }
     return utils;
   }
-=======
-  private final Clock clock;
->>>>>>> 05e63994
 
-  Utils(Clock clock) {
-    this.clock = clock;
+  public static Utils getTestInstance(Clock clock) {
+    if (utils == null) {
+      utils = new Utils(clock);
+    }
+    return utils;
   }
+
   /**
    * Checks if the FIS Auth token is expired or going to expire in next 1 hour {@link
    * #AUTH_TOKEN_EXPIRATION_BUFFER_IN_SECS}.

--- conflicted
+++ resolved
@@ -118,12 +118,10 @@
 
     modelFileDownloadService =
         new ModelFileDownloadService(
-<<<<<<< HEAD
             app,
             mockDownloadManager,
             mockFileManager,
             sharedPreferencesUtil,
-            mockStatsSender,
             mockStatsLogger,
             false);
 
@@ -133,12 +131,8 @@
             mockDownloadManager,
             mockFileManager,
             sharedPreferencesUtil,
-            mockStatsSender,
             mockStatsLogger,
             true);
-=======
-            app, mockDownloadManager, mockFileManager, sharedPreferencesUtil, mockStatsLogger);
->>>>>>> 1de7ac04
 
     matrixCursor = new MatrixCursor(new String[] {DownloadManager.COLUMN_STATUS});
     testTempModelFile = File.createTempFile("fakeTempFile", ".tflite");
@@ -540,23 +534,7 @@
     // Cancel the first download - I'm assuming this sends is a failure
     when(mockDownloadManager.enqueue(any())).thenReturn(DOWNLOAD_ID).thenReturn(downloadId2);
 
-<<<<<<< HEAD
-    Intent downloadCompleteIntent = new Intent(DownloadManager.ACTION_DOWNLOAD_COMPLETE);
-    // cancel/fail the first download
-    try {
-      downloadCompleteIntent.putExtra(DownloadManager.EXTRA_DOWNLOAD_ID, DOWNLOAD_ID);
-      app.getApplicationContext().sendBroadcast(downloadCompleteIntent);
-      onCompleteListener.await();
-    } catch (Exception ex) {
-      assertTrue(ex.getMessage().contains("Retry: Expired URL"));
-    }
-    assertTrue(task.isComplete());
-    assertFalse(task.isSuccessful());
-    assertTrue(task.getException().getMessage().contains("Retry: Expired URL"));
-=======
     // first download will get cancelled and cleaned - up before intent is sent.
->>>>>>> 1de7ac04
-
     // Complete the second download
     Intent downloadCompleteIntent = new Intent(DownloadManager.ACTION_DOWNLOAD_COMPLETE);
     downloadCompleteIntent.putExtra(DownloadManager.EXTRA_DOWNLOAD_ID, downloadId2);
@@ -798,16 +776,13 @@
     CustomModel retrievedModel = sharedPreferencesUtil.getCustomModelDetails(MODEL_NAME);
     assertEquals(retrievedModel, customModelDownloadComplete);
     verify(mockDownloadManager, times(1)).remove(anyLong());
-<<<<<<< HEAD
     verify(mockFileManager, never()).deleteNonLatestCustomModels();
-=======
     verify(mockStatsLogger, times(1))
         .logDownloadEventWithErrorCode(
             eq(CUSTOM_MODEL_DOWNLOADING),
             eq(true),
             eq(DownloadStatus.SUCCEEDED),
             eq(ErrorCode.NO_ERROR));
->>>>>>> 1de7ac04
   }
 
   @Test
@@ -824,16 +799,13 @@
     assertNull(modelFileDownloadService.loadNewlyDownloadedModelFile(CUSTOM_MODEL_DOWNLOADING));
     assertNull(sharedPreferencesUtil.getDownloadingCustomModelDetails(MODEL_NAME));
     verify(mockDownloadManager, times(1)).remove(anyLong());
-<<<<<<< HEAD
     verify(mockFileManager, never()).deleteNonLatestCustomModels();
-=======
     verify(mockStatsLogger, times(1))
         .logDownloadEventWithErrorCode(
             eq(CUSTOM_MODEL_DOWNLOADING),
             eq(true),
             eq(DownloadStatus.SUCCEEDED),
             eq(ErrorCode.NO_ERROR));
->>>>>>> 1de7ac04
   }
 
   @Test
@@ -845,12 +817,9 @@
     assertNull(modelFileDownloadService.loadNewlyDownloadedModelFile(CUSTOM_MODEL_DOWNLOADING));
     assertNull(sharedPreferencesUtil.getCustomModelDetails(MODEL_NAME));
     verify(mockDownloadManager, never()).remove(anyLong());
-<<<<<<< HEAD
     verify(mockFileManager, never()).deleteNonLatestCustomModels();
-=======
     verify(mockStatsLogger, never())
         .logDownloadEventWithErrorCode(any(), anyBoolean(), any(), any());
->>>>>>> 1de7ac04
   }
 
   @Test
@@ -869,7 +838,9 @@
     assertNull(modelFileDownloadService.loadNewlyDownloadedModelFile(CUSTOM_MODEL_DOWNLOADING));
     assertNull(sharedPreferencesUtil.getCustomModelDetails(MODEL_NAME));
     verify(mockDownloadManager, times(1)).remove(anyLong());
-<<<<<<< HEAD
+    verify(mockStatsLogger, times(1))
+        .logDownloadFailureWithReason(
+            eq(CUSTOM_MODEL_DOWNLOADING), eq(false), eq(DownloadManager.ERROR_INSUFFICIENT_SPACE));
     verify(mockFileManager, never()).deleteNonLatestCustomModels();
   }
 
@@ -900,12 +871,14 @@
     assertEquals(retrievedModel, customModelDownloadComplete);
     verify(mockDownloadManager, times(2)).remove(anyLong());
     verify(mockFileManager, times(1)).deleteNonLatestCustomModels();
-=======
+
     verify(mockStatsLogger, never())
         .logDownloadEventWithErrorCode(any(), anyBoolean(), any(), any());
-    verify(mockStatsLogger, times(1))
-        .logDownloadFailureWithReason(
-            eq(CUSTOM_MODEL_DOWNLOADING), eq(false), eq(DownloadManager.ERROR_INSUFFICIENT_SPACE));
->>>>>>> 1de7ac04
+   verify(mockStatsLogger, times(1))
+        .logDownloadEventWithErrorCode(
+            eq(CUSTOM_MODEL_DOWNLOADING),
+            eq(true),
+            eq(DownloadStatus.SUCCEEDED),
+            eq(ErrorCode.NO_ERROR));
   }
 }
// Copyright 2020 Google LLC
//
// Licensed under the Apache License, Version 2.0 (the "License");
// you may not use this file except in compliance with the License.
// You may obtain a copy of the License at
//
//      http://www.apache.org/licenses/LICENSE-2.0
//
// Unless required by applicable law or agreed to in writing, software
// distributed under the License is distributed on an "AS IS" BASIS,
// WITHOUT WARRANTIES OR CONDITIONS OF ANY KIND, either express or implied.
// See the License for the specific language governing permissions and
// limitations under the License.

package com.google.firebase.ml.modeldownloader.internal;

import android.app.DownloadManager;
import android.app.DownloadManager.Query;
import android.app.DownloadManager.Request;
import android.content.BroadcastReceiver;
import android.content.Context;
import android.content.Intent;
import android.content.IntentFilter;
import android.database.Cursor;
import android.net.Uri;
import android.os.Build.VERSION;
import android.os.Build.VERSION_CODES;
import android.os.ParcelFileDescriptor;
import android.util.Log;
import android.util.LongSparseArray;
import androidx.annotation.GuardedBy;
import androidx.annotation.NonNull;
import androidx.annotation.Nullable;
import androidx.annotation.VisibleForTesting;
import androidx.annotation.WorkerThread;
import com.google.android.datatransport.TransportFactory;
import com.google.android.gms.tasks.Task;
import com.google.android.gms.tasks.TaskCompletionSource;
import com.google.android.gms.tasks.Tasks;
import com.google.firebase.FirebaseApp;
import com.google.firebase.ml.modeldownloader.CustomModel;
import com.google.firebase.ml.modeldownloader.CustomModelDownloadConditions;
import com.google.firebase.ml.modeldownloader.FirebaseMlException;
import com.google.firebase.ml.modeldownloader.internal.FirebaseMlLogEvent.ModelDownloadLogEvent.DownloadStatus;
import com.google.firebase.ml.modeldownloader.internal.FirebaseMlLogEvent.ModelDownloadLogEvent.ErrorCode;
import java.io.File;
import java.io.FileNotFoundException;
import java.util.Date;
import java.util.regex.Matcher;
import java.util.regex.Pattern;

/**
 * Calls the Android Download service to copy the model file to device (temp location) and then
 * moves file to it's permanent location, updating the model details in shared preferences
 * throughout.
 *
 * @hide
 */
public class ModelFileDownloadService {

  private static final String TAG = "ModelFileDownloadSer";
  private static final int COMPLETION_BUFFER_IN_MS = 60 * 5 * 1000;

  private final DownloadManager downloadManager;
  private final Context context;
  private final ModelFileManager fileManager;
  private final SharedPreferencesUtil sharedPreferencesUtil;
  private final FirebaseMlLogger eventLogger;

<<<<<<< HEAD
  private final DataTransportMlEventSender statsSender;
  private boolean isInitialLoad;

=======
>>>>>>> 1de7ac04
  @GuardedBy("this")
  // Mapping from download id to broadcast receiver. Because models can update, we cannot just keep
  // one instance of DownloadBroadcastReceiver per RemoteModelDownloadManager object.
  private final LongSparseArray<DownloadBroadcastReceiver> receiverMaps = new LongSparseArray<>();

  @GuardedBy("this")
  // Mapping from download id to TaskCompletionSource. Because models can update, we cannot just
  // keep one instance of TaskCompletionSource per RemoteModelDownloadManager object.
  private final LongSparseArray<TaskCompletionSource<Void>> taskCompletionSourceMaps =
      new LongSparseArray<>();

  private CustomModelDownloadConditions downloadConditions =
      new CustomModelDownloadConditions.Builder().build();

  public ModelFileDownloadService(
      @NonNull FirebaseApp firebaseApp, TransportFactory transportFactory) {
    this.context = firebaseApp.getApplicationContext();
    downloadManager = (DownloadManager) context.getSystemService(Context.DOWNLOAD_SERVICE);
    this.fileManager = ModelFileManager.getInstance();
    this.sharedPreferencesUtil = new SharedPreferencesUtil(firebaseApp);
<<<<<<< HEAD
    this.statsSender = DataTransportMlEventSender.create(transportFactory);
    this.eventLogger = new FirebaseMlLogger(firebaseApp, sharedPreferencesUtil, statsSender);
    this.isInitialLoad = true;
=======
    this.eventLogger = FirebaseMlLogger.getInstance();
>>>>>>> 1de7ac04
  }

  @VisibleForTesting
  ModelFileDownloadService(
      @NonNull FirebaseApp firebaseApp,
      DownloadManager downloadManager,
      ModelFileManager fileManager,
      SharedPreferencesUtil sharedPreferencesUtil,
<<<<<<< HEAD
      DataTransportMlEventSender statsSender,
      FirebaseMlLogger eventLogger,
      boolean isInitialLoad) {
=======
      FirebaseMlLogger eventLogger) {
>>>>>>> 1de7ac04
    this.context = firebaseApp.getApplicationContext();
    this.downloadManager = downloadManager;
    this.fileManager = fileManager;
    this.sharedPreferencesUtil = sharedPreferencesUtil;
    this.eventLogger = eventLogger;
<<<<<<< HEAD
    this.statsSender = statsSender;
    this.isInitialLoad = isInitialLoad;
=======
>>>>>>> 1de7ac04
  }

  /**
   * Get ModelFileDownloadService instance using the firebase app returned by {@link
   * FirebaseApp#getInstance()}
   *
   * @return ModelFileDownloadService
   */
  @NonNull
  public static ModelFileDownloadService getInstance() {
    return FirebaseApp.getInstance().get(ModelFileDownloadService.class);
  }

  public Task<Void> download(
      CustomModel customModel, CustomModelDownloadConditions downloadConditions) {
    this.downloadConditions = downloadConditions;
    // todo add url tests here
    return ensureModelDownloaded(customModel);
  }

  @VisibleForTesting
  Task<Void> ensureModelDownloaded(CustomModel customModel) {
    eventLogger.logDownloadEventWithErrorCode(
        customModel, false, DownloadStatus.EXPLICITLY_REQUESTED, ErrorCode.NO_ERROR);
    // check model download already in progress
    CustomModel downloadingModel =
        sharedPreferencesUtil.getDownloadingCustomModelDetails(customModel.getName());
    if (downloadingModel != null) {
      if (downloadingModel.getDownloadId() != 0
          && existTaskCompletionSourceInstance(downloadingModel.getDownloadId())) {
        Integer statusCode = getDownloadingModelStatusCode(downloadingModel.getDownloadId());
        Date now = new Date();

        // check if download has completed or still has time to finish.
        // Give a buffer above url expiry to continue if in progress.
        if (statusCode != null
            && (statusCode == DownloadManager.STATUS_SUCCESSFUL
                || statusCode == DownloadManager.STATUS_FAILED
                || (customModel.getDownloadUrlExpiry()
                    > (now.getTime() - COMPLETION_BUFFER_IN_MS)))) {
          // download in progress - return this task result.

          eventLogger.logDownloadEventWithErrorCode(
              downloadingModel, false, DownloadStatus.DOWNLOADING, ErrorCode.NO_ERROR);
          return getExistingDownloadTask(downloadingModel.getDownloadId());
        }
      }

      // remove previous failed download attempts
      removeOrCancelDownloadModel(downloadingModel.getName(), downloadingModel.getDownloadId());
    }

    // schedule new download of model file
    Long newDownloadId = scheduleModelDownload(customModel);
    if (newDownloadId == null) {
      return Tasks.forException(new Exception("Failed to schedule the download task"));
    }

    return registerReceiverForDownloadId(newDownloadId, customModel.getName());
  }

  /** Removes or cancels the downloading model if exists. */
  synchronized void removeOrCancelDownloadModel(String modelName, Long downloadId) {
    if (downloadManager != null && downloadId != 0) {
      downloadManager.remove(downloadId);
    }
    // clean up the downloading task and the stored model.
    // TODO(annzimmer) should this task clean up include an intent to trigger onCompletion handler
    // with failure?
    removeDownloadTaskInstance(downloadId);
    sharedPreferencesUtil.clearDownloadCustomModelDetails(modelName);
  }

  private synchronized DownloadBroadcastReceiver getReceiverInstance(
      long downloadId, String modelName) {
    DownloadBroadcastReceiver receiver = this.receiverMaps.get(downloadId);
    if (receiver == null) {
      receiver =
          new DownloadBroadcastReceiver(
              downloadId, modelName, getTaskCompletionSourceInstance(downloadId));
      this.receiverMaps.put(downloadId, receiver);
    }
    return receiver;
  }

  private synchronized void removeDownloadTaskInstance(long downloadId) {
    this.taskCompletionSourceMaps.remove(downloadId);
    this.receiverMaps.remove(downloadId);
  }

  private Task<Void> registerReceiverForDownloadId(long downloadId, String modelName) {
    BroadcastReceiver broadcastReceiver = getReceiverInstance(downloadId, modelName);
    // It is okay to always register here. Since the broadcast receiver is the same via the lookup
    // for the same download id, the same broadcast receiver will be notified only once.
    context.registerReceiver(
        broadcastReceiver, new IntentFilter(DownloadManager.ACTION_DOWNLOAD_COMPLETE));

    return getTaskCompletionSourceInstance(downloadId).getTask();
  }

  /**
   * Returns the in progress download task if one exists, otherwise returns null.
   *
   * @param downloadId - download id associated with the requested task.
   */
  @Nullable
  public Task<Void> getExistingDownloadTask(long downloadId) {
    if (existTaskCompletionSourceInstance(downloadId)) {
      return getTaskCompletionSourceInstance(downloadId).getTask();
    }
    return null;
  }

  @VisibleForTesting
  synchronized TaskCompletionSource<Void> getTaskCompletionSourceInstance(long downloadId) {
    TaskCompletionSource<Void> taskCompletionSource = this.taskCompletionSourceMaps.get(downloadId);
    if (taskCompletionSource == null) {
      taskCompletionSource = new TaskCompletionSource<>();
      this.taskCompletionSourceMaps.put(downloadId, taskCompletionSource);
    }

    return taskCompletionSource;
  }

  @VisibleForTesting
  synchronized boolean existTaskCompletionSourceInstance(long downloadId) {
    TaskCompletionSource<Void> taskCompletionSource = this.taskCompletionSourceMaps.get(downloadId);
    return (taskCompletionSource != null);
  }

  // Scheduled downloading of this model - does not check for existing downloads.
  @VisibleForTesting
  synchronized Long scheduleModelDownload(@NonNull CustomModel customModel) {
    if (downloadManager == null) {
      return null;
    }

    if (customModel.getDownloadUrl() == null || customModel.getDownloadUrl().isEmpty()) {
      return null;
    }
    // todo handle expired url here and figure out what to do about delayed downloads too..

    // Schedule a new downloading
    Request downloadRequest = new Request(Uri.parse(customModel.getDownloadUrl()));
    // check Url is not expired - get new one if necessary...

    // By setting the destination uri to null, the downloaded file will be stored in
    // DownloadManager's purgeable cache. As a result, WRITE_EXTERNAL_STORAGE permission is not
    // needed.
    downloadRequest.setDestinationUri(null);
    if (VERSION.SDK_INT >= VERSION_CODES.N) {
      downloadRequest.setRequiresCharging(downloadConditions.isChargingRequired());
      downloadRequest.setRequiresDeviceIdle(downloadConditions.isDeviceIdleRequired());
    }

    if (downloadConditions.isWifiRequired()) {
      downloadRequest.setAllowedNetworkTypes(Request.NETWORK_WIFI);
    }

    long id = downloadManager.enqueue(downloadRequest);
    // update the custom model to store the download id - do not lose current local file - in case
    // this is a background update.
    CustomModel model =
        new CustomModel(
            customModel.getName(),
            customModel.getModelHash(),
            customModel.getSize(),
            id,
            customModel.getLocalFilePath());
    sharedPreferencesUtil.setDownloadingCustomModelDetails(model);
    eventLogger.logDownloadEventWithErrorCode(
        model, false, DownloadStatus.SCHEDULED, ErrorCode.NO_ERROR);
    return id;
  }

  @Nullable
  @VisibleForTesting
  synchronized Integer getDownloadingModelStatusCode(Long downloadingId) {
    if (downloadManager == null || downloadingId == null) {
      return null;
    }

    Integer statusCode = null;

    try (Cursor cursor = downloadManager.query(new Query().setFilterById(downloadingId))) {

      if (cursor != null && cursor.moveToFirst()) {
        statusCode = cursor.getInt(cursor.getColumnIndex(DownloadManager.COLUMN_STATUS));
      }

      if (statusCode == null) {
        return null;
      }

      if (statusCode != DownloadManager.STATUS_RUNNING
          && statusCode != DownloadManager.STATUS_PAUSED
          && statusCode != DownloadManager.STATUS_PENDING
          && statusCode != DownloadManager.STATUS_SUCCESSFUL
          && statusCode != DownloadManager.STATUS_FAILED) {
        // Unknown status
        statusCode = null;
      }
      return statusCode;
    }
  }

  @Nullable
  private synchronized ParcelFileDescriptor getDownloadedFile(Long downloadingId) {
    if (downloadManager == null || downloadingId == null) {
      return null;
    }

    ParcelFileDescriptor fileDescriptor = null;
    try {
      fileDescriptor = downloadManager.openDownloadedFile(downloadingId);
    } catch (FileNotFoundException e) {
      // todo replace with FirebaseMlException
      Log.d(TAG, "Downloaded file is not found: " + e);
    }
    return fileDescriptor;
  }

  public void maybeCheckDownloadingComplete() {
    for (String key : sharedPreferencesUtil.getSharedPreferenceKeySet()) {
      // if a local file path is present - get model details.
      Matcher matcher =
          Pattern.compile(SharedPreferencesUtil.DOWNLOADING_MODEL_ID_MATCHER).matcher(key);
      if (matcher.find()) {
        String modelName = matcher.group(matcher.groupCount());
        CustomModel downloadingModel = sharedPreferencesUtil.getCustomModelDetails(modelName);
        if (downloadingModel != null) {
          Integer statusCode = getDownloadingModelStatusCode(downloadingModel.getDownloadId());
          if (statusCode != null
              && (statusCode == DownloadManager.STATUS_SUCCESSFUL
                  || statusCode == DownloadManager.STATUS_FAILED)) {
            loadNewlyDownloadedModelFile(downloadingModel);
          }
        }
      }
    }
  }

  @Nullable
  @WorkerThread
  public File loadNewlyDownloadedModelFile(CustomModel model) {
    if (model == null) {
      return null;
    }

    Long downloadingId = model.getDownloadId();
    String downloadingModelHash = model.getModelHash();

    if (downloadingId == 0 || downloadingModelHash.isEmpty()) {
      // Clear the downloading info completely.
      // It handles the case: developer clear the app cache but downloaded model file in
      // DownloadManager's cache would not be cleared.
      removeOrCancelDownloadModel(model.getName(), model.getDownloadId());
      return null;
    }

    Integer statusCode = getDownloadingModelStatusCode(downloadingId);
    if (statusCode == null) {
      Log.d(TAG, "Download failed - no download status available.");
      // No status code, it may mean no such download or no download manager.
      removeOrCancelDownloadModel(model.getName(), model.getDownloadId());
      return null;
    }

    if (statusCode == DownloadManager.STATUS_SUCCESSFUL) {
      Log.d(TAG, "Model downloaded successfully");
      eventLogger.logDownloadEventWithErrorCode(
          model, true, DownloadStatus.SUCCEEDED, ErrorCode.NO_ERROR);
      // Get downloaded file.
      ParcelFileDescriptor fileDescriptor = getDownloadedFile(downloadingId);
      if (fileDescriptor == null) {
        // reset original model - removing download id.
        removeOrCancelDownloadModel(model.getName(), model.getDownloadId());
        // todo log this?
        return null;
      }

      // Try to move it to destination folder.
      File newModelFile;
      try {
        // TODO add logging
        newModelFile = fileManager.moveModelToDestinationFolder(model, fileDescriptor);
      } catch (FirebaseMlException ex) {
        // add logging for this error
        newModelFile = null;
      } finally {
        removeOrCancelDownloadModel(model.getName(), model.getDownloadId());
      }

      if (newModelFile == null) {
        return null;
      }

      // Successfully moved,  update share preferences
      sharedPreferencesUtil.setLoadedCustomModelDetails(
          new CustomModel(
              model.getName(), model.getModelHash(), model.getSize(), 0, newModelFile.getPath()));

      try {
        maybeCleanUpOldModels();
      } catch (FirebaseMlException fex) {
        Log.d(TAG, "Failed to clean up old models.");
      }

      return newModelFile;
    } else if (statusCode == DownloadManager.STATUS_FAILED) {
      Log.d(TAG, "Model downloaded failed.");
      eventLogger.logDownloadFailureWithReason(
          model, false, getFailureReason(model.getDownloadId()));

      // reset original model - removing downloading details.
      removeOrCancelDownloadModel(model.getName(), model.getDownloadId());
    }
    // Other cases, return as null and wait for download finish.
    return null;
  }

  private void maybeCleanUpOldModels() throws FirebaseMlException {
    if (!isInitialLoad) {
      return;
    }

    // only do once per initialization
    isInitialLoad = false;

    // for each custom model directory, find out the latest model and delete the other files.
    // If no corresponding model, clean up the full direcorty.
    fileManager.deleteNonLatestCustomModels();
  }

  private FirebaseMlException getExceptionAccordingToDownloadManager(Long downloadId) {
    int errorCode = FirebaseMlException.INTERNAL;
    String errorMessage = "Model downloading failed";
    Cursor cursor =
        (downloadManager == null || downloadId == null)
            ? null
            : downloadManager.query(new Query().setFilterById(downloadId));
    if (cursor != null && cursor.moveToFirst()) {
      int reason = cursor.getInt(cursor.getColumnIndex(DownloadManager.COLUMN_REASON));
      if (reason == DownloadManager.ERROR_INSUFFICIENT_SPACE) {
        errorMessage = "Model downloading failed due to insufficient space on the device.";
        errorCode = FirebaseMlException.NOT_ENOUGH_SPACE;
      } else {
        errorMessage =
            "Model downloading failed due to error code: "
                + reason
                + " from Android DownloadManager";
      }
    }
    return new FirebaseMlException(errorMessage, errorCode);
  }

  /**
   * Gets the failure reason for the {@code downloadId}. Returns 0 if there isn't a record for the
   * specified {@code downloadId}.
   */
  int getFailureReason(Long downloadId) {
    int failureReason = FirebaseMlLogEvent.NO_INT_VALUE;
    Cursor cursor =
        (downloadManager == null || downloadId == null)
            ? null
            : downloadManager.query(new Query().setFilterById(downloadId));
    if (cursor != null && cursor.moveToFirst()) {
      int index = cursor.getColumnIndex(DownloadManager.COLUMN_REASON);
      if (index != -1) {
        failureReason = cursor.getInt(index);
      }
    }
    return failureReason;
  }

  // This class runs totally on worker thread because we registered the receiver with a worker
  // thread handler.
  @WorkerThread
  private class DownloadBroadcastReceiver extends BroadcastReceiver {

    // Download Id is captured inside this class in memory. So there is no concern of inconsistency
    // with the persisted download id in shared preferences.
    private final long downloadId;
    private final String modelName;
    private final TaskCompletionSource<Void> taskCompletionSource;

    private DownloadBroadcastReceiver(
        long downloadId, String modelName, TaskCompletionSource<Void> taskCompletionSource) {
      this.downloadId = downloadId;
      this.modelName = modelName;
      this.taskCompletionSource = taskCompletionSource;
    }

    @Override
    public void onReceive(Context context, Intent intent) {
      long id = intent.getLongExtra(DownloadManager.EXTRA_DOWNLOAD_ID, -1);
      if (id != downloadId) {
        return;
      }

      // check to prevent DuplicateTaskCompletionException - this was already updated and removed.
      // Just return.
      if (!existTaskCompletionSourceInstance(downloadId)) {
        removeDownloadTaskInstance(downloadId);
        return;
      }

      Integer statusCode = getDownloadingModelStatusCode(downloadId);
      // check to prevent DuplicateTaskCompletionException - this was already updated and removed.
      // Just return.
      if (!existTaskCompletionSourceInstance(downloadId)) {
        removeDownloadTaskInstance(downloadId);
        return;
      }

      synchronized (ModelFileDownloadService.this) {
        try {
          context.getApplicationContext().unregisterReceiver(this);
        } catch (IllegalArgumentException e) {
          // If we try to unregister a receiver that was never registered or has been unregistered,
          // IllegalArgumentException will be thrown by the Android Framework.
          // Our current code does not have this problem. However, in order to be safer in the
          // future, we just ignore the exception here, because it is not a big deal. The code can
          // move on.
        }

        removeDownloadTaskInstance(downloadId);
      }

      CustomModel downloadingModel =
          sharedPreferencesUtil.getDownloadingCustomModelDetails(modelName);

      if (statusCode != null) {
        if (statusCode == DownloadManager.STATUS_FAILED) {
          int failureReason = getFailureReason(id);
          if (downloadingModel != null) {
            eventLogger.logDownloadFailureWithReason(downloadingModel, false, failureReason);
            if (checkErrorCausedByExpiry(downloadingModel.getDownloadUrlExpiry(), failureReason)) {
              // retry as a new download
              // todo change to FirebaseMlException retry error - or whatever we decide is
              // appropriate.
              taskCompletionSource.setException(
                  new Exception("Retry: Expired URL for id: " + downloadingModel.getDownloadId()));
              return;
            }
          }
          taskCompletionSource.setException(getExceptionAccordingToDownloadManager(id));
          return;
        }

        if (statusCode == DownloadManager.STATUS_SUCCESSFUL) {
          if (downloadingModel == null) {
            // model update might have been completed already get the downloaded model.
            downloadingModel = sharedPreferencesUtil.getCustomModelDetails(modelName);
            if (downloadingModel == null) {
              // todo add logging here.
              taskCompletionSource.setException(
                  new FirebaseMlException(
                      "No model associated with name: " + modelName,
                      FirebaseMlException.INVALID_ARGUMENT));
              return;
            }
          }
          eventLogger.logDownloadEventWithExactDownloadTime(
              downloadingModel, ErrorCode.NO_ERROR, DownloadStatus.SUCCEEDED);
          taskCompletionSource.setResult(null);
          return;
        }
      }

      // Status code is null or not one of success or fail.
      eventLogger.logDownloadFailureWithReason(
          downloadingModel, false, FirebaseMlLogger.NO_FAILURE_VALUE);
      taskCompletionSource.setException(new Exception("Model downloading failed"));
    }

    private boolean checkErrorCausedByExpiry(long downloadUrlExpiry, int failureReason) {
      final Date time = new Date();
      return (failureReason == 400 && downloadUrlExpiry < time.getTime());
    }
  }
}<|MERGE_RESOLUTION|>--- conflicted
+++ resolved
@@ -67,12 +67,8 @@
   private final SharedPreferencesUtil sharedPreferencesUtil;
   private final FirebaseMlLogger eventLogger;
 
-<<<<<<< HEAD
-  private final DataTransportMlEventSender statsSender;
   private boolean isInitialLoad;
 
-=======
->>>>>>> 1de7ac04
   @GuardedBy("this")
   // Mapping from download id to broadcast receiver. Because models can update, we cannot just keep
   // one instance of DownloadBroadcastReceiver per RemoteModelDownloadManager object.
@@ -93,13 +89,8 @@
     downloadManager = (DownloadManager) context.getSystemService(Context.DOWNLOAD_SERVICE);
     this.fileManager = ModelFileManager.getInstance();
     this.sharedPreferencesUtil = new SharedPreferencesUtil(firebaseApp);
-<<<<<<< HEAD
-    this.statsSender = DataTransportMlEventSender.create(transportFactory);
-    this.eventLogger = new FirebaseMlLogger(firebaseApp, sharedPreferencesUtil, statsSender);
     this.isInitialLoad = true;
-=======
     this.eventLogger = FirebaseMlLogger.getInstance();
->>>>>>> 1de7ac04
   }
 
   @VisibleForTesting
@@ -108,23 +99,14 @@
       DownloadManager downloadManager,
       ModelFileManager fileManager,
       SharedPreferencesUtil sharedPreferencesUtil,
-<<<<<<< HEAD
-      DataTransportMlEventSender statsSender,
       FirebaseMlLogger eventLogger,
       boolean isInitialLoad) {
-=======
-      FirebaseMlLogger eventLogger) {
->>>>>>> 1de7ac04
     this.context = firebaseApp.getApplicationContext();
     this.downloadManager = downloadManager;
     this.fileManager = fileManager;
     this.sharedPreferencesUtil = sharedPreferencesUtil;
     this.eventLogger = eventLogger;
-<<<<<<< HEAD
-    this.statsSender = statsSender;
     this.isInitialLoad = isInitialLoad;
-=======
->>>>>>> 1de7ac04
   }
 
   /**
